"""

Tool to add default values to stubs.

"""

from __future__ import annotations

import argparse
import ast
import contextlib
import importlib
import inspect
import io
import math
import subprocess
import sys
import textwrap
import types
import typing
from dataclasses import dataclass, field
from itertools import chain
from pathlib import Path
from typing import Any, Dict, Iterator, List, Sequence, Tuple, Type, Union, cast

import libcst
import tomli
import typeshed_client
from termcolor import colored

# Defaults with a repr longer than this number will not be added.
# This is an arbitrary value, but it's useful to have a cut-off point somewhere.
# There's no real use case for *very* long defaults,
# and they have the potential to cause severe performance issues
# for tools that try to parse or display Python source code
DEFAULT_LENGTH_LIMIT = 500


def default_is_too_long(default: libcst.BaseExpression) -> bool:
    default_as_module = libcst.Module(
        body=[libcst.SimpleStatementLine(body=[libcst.Expr(value=default)])]
    )
    repr_of_default = default_as_module.code.strip()
    return len(repr_of_default) > DEFAULT_LENGTH_LIMIT


def log(*objects: object) -> None:
    print(colored(" ".join(map(str, objects)), "yellow"))


def infer_value_of_node(node: libcst.BaseExpression) -> object:
    """Return NotImplemented if we can't infer the value."""
    if isinstance(node, (libcst.Integer, libcst.Float, libcst.SimpleString)):
        return node.evaluated_value
    elif isinstance(node, libcst.Name):
        if node.value == "True":
            return True
        elif node.value == "False":
            return False
        elif node.value == "None":
            return None
        else:
            return NotImplemented
    elif isinstance(node, libcst.UnaryOperation):
        if isinstance(node.operator, libcst.Minus):
            operand = infer_value_of_node(node.expression)
            if not isinstance(operand, (int, float)):
                return NotImplemented
            return -operand
        else:
            return NotImplemented
    elif isinstance(node, (libcst.List, libcst.Tuple, libcst.Set)):
        ret = [infer_value_of_node(element.value) for element in node.elements]
        if NotImplemented in ret:
            return NotImplemented
        elif isinstance(node, libcst.List):
            return ret
        elif isinstance(node, libcst.Tuple):
            return tuple(ret)
        else:
            return set(ret)
    elif isinstance(node, libcst.Dict):
        dict_ret = {}
        for element in node.elements:
            if isinstance(element, libcst.DictElement):
                key = infer_value_of_node(element.key)
                if key is NotImplemented:
                    return NotImplemented
                value = infer_value_of_node(element.value)
                if value is NotImplemented:
                    return NotImplemented
                dict_ret[key] = value
            else:
                return NotImplemented
        return dict_ret
    else:
        return NotImplemented


@dataclass
class ReplaceEllipsesUsingRuntime(libcst.CSTTransformer):
    sig: inspect.Signature
    stub_params: libcst.Parameters
    num_added: int = 0
    errors: List[Tuple[str, object, object]] = field(default_factory=list)

    def get_matching_runtime_parameter(
        self, node: libcst.Param
    ) -> inspect.Parameter | None:
        param_name = node.name.value

        # Scenario (1): the stub signature and the runtime signature have parameters with the same name
        # Assume identically named parameters are "the same" parameter;
        # return the runtime parameter with the same name
        try:
            return self.sig.parameters[param_name]
        except KeyError:
            pass

        # Scenario (2): the stub signature has a parameter with the same name as a parameter at runtime,
        # except that the parameter in the stub has `__` prepended to the beginning of the name.
        # This is used in stubs to indicate positional-only parameters on Python <3.8;
        # assume that these similarly named parameters are also "the same" parameter;
        # return the runtime parameter with the similar name
        if (
            node in self.stub_params.params
            and param_name.startswith("__")
            and not param_name.endswith("__")
        ):
            try:
                return self.sig.parameters[param_name[2:]]
            except KeyError:
                pass
        elif node not in self.stub_params.posonly_params:
            return None

        # Scenario (3): the runtime signature doesn't have any parameters
        # that have the same name as the stub parameter,
        # or that have the same name with `__` prepended.
        # Fall back to the nth parameter of the runtime signature
        # (where n is the index of the stub parameter in the stub signature),
        # iff all the following conditions are true:
        #
        # - The number of parameters at runtime == the number of parameters in the stub
        # - There are no variadic parameters (*args or **kwargs) at runtime or in the stub
        # - The parameter is marked as being pos-only in the stub,
        #   either through PEP 570 syntax or through a parameter name starting with `__`
        # - The parameter is also positional-only at runtime
        all_runtime_parameters = list(self.sig.parameters.values())
        variadic_parameter_kinds = {
            inspect.Parameter.VAR_POSITIONAL,
            inspect.Parameter.VAR_KEYWORD,
        }

        if any(
            param.kind in variadic_parameter_kinds for param in all_runtime_parameters
        ):
            return None

        if isinstance(self.stub_params.star_arg, libcst.Param) or isinstance(
            self.stub_params.star_kwarg, libcst.Param
        ):
            return None

        all_stub_params = list(
            chain(
                self.stub_params.posonly_params,
                self.stub_params.params,
                self.stub_params.kwonly_params,
            )
        )

        if len(all_stub_params) != len(all_runtime_parameters):
            return None

        runtime_param = all_runtime_parameters[all_stub_params.index(node)]
        if runtime_param.kind is inspect.Parameter.POSITIONAL_ONLY:
            return runtime_param
        return None

    def infer_value_for_default(
        self, node: libcst.Param
    ) -> libcst.BaseExpression | None:
        param = self.get_matching_runtime_parameter(node)
        if not isinstance(param, inspect.Parameter):
            return None
        if param.default is inspect.Parameter.empty:
            return None
        new_stub_default = self._infer_value_for_default(node, param.default)
        if new_stub_default is None or default_is_too_long(new_stub_default):
            return None
        return new_stub_default

    def _infer_value_for_default(
        self, node: libcst.Param | None, runtime_default: Any
    ) -> libcst.BaseExpression | None:
        if isinstance(runtime_default, (bool, type(None))):
            return libcst.Name(value=str(runtime_default))
        elif type(runtime_default) in {str, bytes}:
            return libcst.SimpleString(value=repr(runtime_default))
        elif type(runtime_default) is int:
            if (
                node
                and node.annotation
                and isinstance(node.annotation.annotation, libcst.Name)
                and node.annotation.annotation.value == "bool"
            ):
                # Skip cases where the type is annotated as bool but the default is an int.
                return None
            if runtime_default >= 0:
                return libcst.Integer(value=str(runtime_default))
            else:
                return libcst.UnaryOperation(
                    operator=libcst.Minus(),
                    expression=libcst.Integer(value=str(-runtime_default)),
                )
        elif type(runtime_default) is float:
            if not math.isfinite(runtime_default):
                # Edge cases that it's probably not worth handling
                return None
            # `-0.0 == +0.0`, but we want to keep the sign,
            # so use math.copysign() rather than a comparison with 0
            # to determine whether or not it's a negative float
            if math.copysign(1, runtime_default) < 0:
                return libcst.UnaryOperation(
                    operator=libcst.Minus(),
                    expression=libcst.Float(value=str(-runtime_default)),
                )
            else:
                return libcst.Float(value=str(runtime_default))
        elif type(runtime_default) in {tuple, list}:
            members = [
                self._infer_value_for_default(None, member)
                for member in runtime_default
            ]
            if None in members:
                return None
            # pycroscope doesn't like us using lowercase type[] here on <3.9
            libcst_cls: Type[libcst.Tuple | libcst.List]
            libcst_cls = (
                libcst.Tuple if isinstance(runtime_default, tuple) else libcst.List
            )
            return libcst_cls(
                elements=[
                    libcst.Element(cast(libcst.BaseExpression, member))
                    for member in members
                ]
            )
        elif type(runtime_default) is set:
            if not runtime_default:
                # The empty set is a "call expression", not a literal;
                # we only want to add defaults where they can be expressed as literals
                return None
            members = [
                self._infer_value_for_default(None, member)
                # Sort by the repr so that the output of stubdefaulter is deterministic,
                # since the ordering of a set at runtime isn't deterministic
                for member in sorted(runtime_default, key=repr)
            ]
            if None in members:
                return None
            return libcst.Set(
                elements=[
                    libcst.Element(cast(libcst.BaseExpression, member))
                    for member in members
                ]
            )
        elif type(runtime_default) is dict:
            infer_default = self._infer_value_for_default
            mapping = {
                infer_default(None, key): infer_default(None, value)
                for key, value in runtime_default.items()
            }
            if None in mapping or None in mapping.values():
                return None
            return libcst.Dict(
                elements=[
                    libcst.DictElement(
                        key=cast(libcst.BaseExpression, key),
                        value=cast(libcst.BaseExpression, value),
                    )
                    for key, value in mapping.items()
                ]
            )
        return None

    def leave_Param(
        self, original_node: libcst.Param, updated_node: libcst.Param
    ) -> libcst.Param:
        if original_node.default is None:
            return updated_node
        inferred_default = self.infer_value_for_default(original_node)
        if inferred_default is None:
            return updated_node
        if isinstance(original_node.default, libcst.Ellipsis):
            self.num_added += 1
            return updated_node.with_changes(default=inferred_default)
        else:
            existing_value = infer_value_of_node(original_node.default)
            if existing_value is NotImplemented:
                return updated_node
            inferred_value = infer_value_of_node(inferred_default)
            if existing_value != inferred_value or type(inferred_value) is not type(
                existing_value
            ):
                self.errors.append(
                    (original_node.name.value, existing_value, inferred_value)
                )
            return updated_node


def get_end_lineno(node: ast.FunctionDef | ast.AsyncFunctionDef) -> int:
    if sys.version_info >= (3, 8):
        assert hasattr(node, "end_lineno")
        assert node.end_lineno is not None
        return node.end_lineno
    else:
        return max(
            child.lineno
            for child in ast.iter_child_nodes(node)
            if hasattr(child, "lineno")
        )


def replace_defaults_in_func(
    stub_lines: list[str],
    node: ast.FunctionDef | ast.AsyncFunctionDef,
    runtime_func: Any,
) -> tuple[int, list[str], dict[int, list[str]]]:
    try:
        sig = inspect.signature(runtime_func)
    except Exception:
        return 0, [], {}
    end_lineno = get_end_lineno(node)
    lines = stub_lines[node.lineno - 1 : end_lineno]
    indentation = len(lines[0]) - len(lines[0].lstrip())
    cst = libcst.parse_statement(
        textwrap.dedent("".join(line + "\n" for line in lines))
    )
    assert isinstance(cst, libcst.FunctionDef)
    visitor = ReplaceEllipsesUsingRuntime(sig, cst.params)
    modified = cst.visit(visitor)
    assert isinstance(modified, libcst.FunctionDef)
    new_code = textwrap.indent(libcst.Module(body=[modified]).code, " " * indentation)
    output_dict = {node.lineno - 1: new_code.splitlines()}
    for i in range(node.lineno, end_lineno):
        output_dict[i] = []
    errors = [
        f"parameter {param_name}: stub default {stub_default!r} != runtime default {runtime_default!r}"
        for param_name, stub_default, runtime_default in visitor.errors
    ]
    return visitor.num_added, errors, output_dict


def gather_funcs(
    node: typeshed_client.NameInfo,
    name: str,
    fullname: str,
    runtime_parent: type | types.ModuleType,
    blacklisted_objects: frozenset[str],
) -> Iterator[Tuple[Union[ast.FunctionDef, ast.AsyncFunctionDef], Any]]:
    if fullname in blacklisted_objects:
        log(f"Skipping {fullname}: blacklisted object")
        return
    interesting_classes = (
        ast.ClassDef,
        ast.FunctionDef,
        ast.AsyncFunctionDef,
        typeshed_client.OverloadedName,
    )
    if not isinstance(node.ast, interesting_classes):
        return
    # special-case some aliases in the typing module
    if isinstance(runtime_parent, type(typing.Mapping)):
        runtime_parent = runtime_parent.__origin__  # type: ignore[attr-defined]
    try:
        try:
            runtime = getattr(runtime_parent, name)
        except AttributeError:
            runtime = inspect.getattr_static(runtime_parent, name)
    # Some getattr() calls raise TypeError, or something even more exotic
    except Exception:
        log("Could not find", fullname, "at runtime")
        return
    if isinstance(node.ast, ast.ClassDef):
        if not node.child_nodes:
            return
        for child_name, child_node in node.child_nodes.items():
            if child_name.startswith("__") and not child_name.endswith("__"):
                unmangled_parent_name = fullname.split(".")[-1]
                maybe_mangled_child_name = (
                    f"_{unmangled_parent_name.lstrip('_')}{child_name}"
                )
            else:
                maybe_mangled_child_name = child_name
            yield from gather_funcs(
                node=child_node,
                name=maybe_mangled_child_name,
                fullname=f"{fullname}.{child_name}",
                runtime_parent=runtime,
                blacklisted_objects=blacklisted_objects,
            )
    elif isinstance(node.ast, typeshed_client.OverloadedName):
        for definition in node.ast.definitions:
            if isinstance(definition, (ast.FunctionDef, ast.AsyncFunctionDef)):
                yield definition, runtime
    elif isinstance(node.ast, (ast.FunctionDef, ast.AsyncFunctionDef)):
        yield node.ast, runtime


def add_defaults_to_stub_using_runtime(
    module_name: str,
    context: typeshed_client.finder.SearchContext,
    blacklisted_objects: frozenset[str],
) -> tuple[list[str], int]:
    path = typeshed_client.get_stub_file(module_name, search_context=context)
    if path is None:
        raise ValueError(f"Could not find stub for {module_name}")
    try:
        # Redirect stdout when importing modules to avoid noisy output from modules like `this`
        with contextlib.redirect_stdout(io.StringIO()):
            runtime_module = importlib.import_module(module_name)
    except KeyboardInterrupt:
        raise
    # `importlib.import_module("multiprocessing.popen_fork")` crashes with AttributeError on Windows
    # Trying to import serial.__main__ for typeshed's pyserial package will raise SystemExit
    except BaseException as e:
        log(f'Could not import {module_name}: {type(e).__name__}: "{e}"')
        return [], 0
    stub_names = typeshed_client.get_stub_names(module_name, search_context=context)
    if stub_names is None:
        raise ValueError(f"Could not find stub for {module_name}")
<<<<<<< HEAD
    stub_lines = path.read_text(encoding="utf-8").splitlines()
    # pyanalyze doesn't let you use dict[] here
=======
    stub_lines = path.read_text().splitlines()
    # pycroscope doesn't let you use dict[] here
>>>>>>> 93ecde7b
    replacement_lines: Dict[int, List[str]] = {}
    total_num_added = 0
    errors = []
    for name, info in stub_names.items():
        funcs = gather_funcs(
            node=info,
            name=name,
            fullname=f"{module_name}.{name}",
            runtime_parent=runtime_module,
            blacklisted_objects=blacklisted_objects,
        )

        for func, runtime_func in funcs:
            num_added, new_errors, new_lines = replace_defaults_in_func(
                stub_lines, func, runtime_func
            )
            for error in new_errors:
                message = f"{module_name}.{name}: {error}"
                errors.append(message)
                print(colored(message, "red"))
            replacement_lines.update(new_lines)
            total_num_added += num_added
    with path.open("w", encoding="utf-8") as f:
        for i, line in enumerate(stub_lines):
            if i in replacement_lines:
                for new_line in replacement_lines[i]:
                    f.write(new_line + "\n")
            else:
                f.write(line + "\n")
    return errors, total_num_added


@dataclass
class ReplaceEllipsesUsingAnnotations(libcst.CSTTransformer):
    num_added: int = 0

    @staticmethod
    def node_represents_subscripted_Literal(
        node: libcst.Subscript,
    ) -> bool:
        subscript_value = node.value
        if isinstance(subscript_value, libcst.Name):
            return subscript_value.value == "Literal"
        if isinstance(subscript_value, libcst.Attribute):
            return (
                isinstance(subscript_value.value, libcst.Name)
                and subscript_value.value.value in {"typing", "typing_extensions"}
                and isinstance(subscript_value.attr, libcst.Name)
                and subscript_value.attr.value == "Literal"
            )
        return False

    def leave_Param(
        self, original_node: libcst.Param, updated_node: libcst.Param
    ) -> libcst.Param:
        if not isinstance(original_node.default, libcst.Ellipsis):
            return updated_node
        annotation = original_node.annotation
        if not isinstance(annotation, libcst.Annotation):
            return updated_node
        if (
            isinstance(annotation.annotation, libcst.Name)
            and annotation.annotation.value == "None"
        ):
            self.num_added += 1
            return updated_node.with_changes(default=libcst.Name(value="None"))
        if isinstance(
            annotation.annotation, libcst.Subscript
        ) and self.node_represents_subscripted_Literal(annotation.annotation):
            subscript = annotation.annotation
            if (
                len(subscript.slice) == 1
                and isinstance(subscript.slice[0], libcst.SubscriptElement)
                and isinstance(subscript.slice[0].slice, libcst.Index)
            ):
                literal_slice_contents = subscript.slice[0].slice.value
                if infer_value_of_node(
                    literal_slice_contents
                ) is not NotImplemented and not default_is_too_long(
                    literal_slice_contents
                ):
                    self.num_added += 1
                    return updated_node.with_changes(default=literal_slice_contents)
        return updated_node


def add_defaults_to_stub_using_annotations(
    module_name: str, context: typeshed_client.finder.SearchContext
) -> int:
    path = typeshed_client.get_stub_file(module_name, search_context=context)
    if path is None:
        raise ValueError(f"Could not find stub for {module_name}")
    source = path.read_text(encoding="utf-8")
    cst = libcst.parse_module(source)
    visitor = ReplaceEllipsesUsingAnnotations()
    modified_cst = cst.visit(visitor)
    if visitor.num_added > 0:
        path.write_text(modified_cst.code, encoding="utf-8")
    return visitor.num_added


def add_defaults_to_stub(
    module_name: str,
    context: typeshed_client.finder.SearchContext,
    blacklisted_objects: frozenset[str],
) -> tuple[list[str], int]:
    print(f"Processing {module_name}... ", end="", flush=True)
    num_added_using_annotations = add_defaults_to_stub_using_annotations(
        module_name, context
    )
    errors, num_added_using_runtime = add_defaults_to_stub_using_runtime(
        module_name, context, blacklisted_objects
    )
    total_num_added = num_added_using_annotations + num_added_using_runtime
    print(f"added {total_num_added} defaults")
    return errors, total_num_added


def is_relative_to(left: Path, right: Path) -> bool:
    """Return True if the path is relative to another path or False.

    Redundant with Path.is_relative_to in 3.9+.

    """
    try:
        left.relative_to(right)
        return True
    except ValueError:
        return False


def install_typeshed_packages(typeshed_paths: Sequence[Path]) -> None:
    to_install: List[str] = []
    for path in typeshed_paths:
        metadata_path = path / "METADATA.toml"
        if not metadata_path.exists():
            print(f"{path} does not look like a typeshed package", file=sys.stderr)
            sys.exit(1)
        metadata_bytes = metadata_path.read_text(encoding="utf-8")
        metadata = tomli.loads(metadata_bytes)
        version = metadata["version"]
        to_install.append(f"{path.name}=={version}")
    if to_install:
        command = [sys.executable, "-m", "pip", "install", *to_install]
        print(f"Running install command: {' '.join(command)}")
        subprocess.check_call(command)


# A hardcoded list of stdlib modules to skip
# This is separate to the --blacklists argument on the command line,
# which is for individual functions/methods/variables to skip
#
# `_typeshed` doesn't exist at runtime; no point trying to add defaults
# `antigravity` exists at runtime but it's annoying to have the browser open up every time
STDLIB_MODULE_BLACKLIST = ("_typeshed/*.pyi", "antigravity.pyi")


def load_blacklist(path: Path) -> frozenset[str]:
    with path.open(encoding="utf-8") as f:
        entries = frozenset(line.split("#")[0].strip() for line in f)
    return entries - {""}


def main() -> None:
    parser = argparse.ArgumentParser()
    parser.add_argument(
        "-s",
        "--stdlib-path",
        help=(
            "Path to typeshed's stdlib directory. If given, we will add defaults to"
            " stubs in this directory."
        ),
    )
    parser.add_argument(
        "-p",
        "--packages",
        nargs="+",
        help=(
            "List of packages to add defaults to. We will add defaults to all stubs in"
            " these directories. The runtime package must be installed."
        ),
        default=(),
    )
    parser.add_argument(
        "-t",
        "--typeshed-packages",
        nargs="+",
        help=(
            "List of typeshed packages to add defaults to. WARNING: We will install the package locally."
        ),
        default=(),
    )
    parser.add_argument(
        "-b",
        "--blacklists",
        nargs="+",
        help=(
            "List of paths pointing to 'blacklist files',"
            " which can be used to specify functions that stubdefaulter should skip"
            " trying to add default values to. Note: if the name of a class is included"
            " in a blacklist, the whole class will be skipped."
        ),
        default=(),
    )
    parser.add_argument(
        "-z",
        "--exit-zero",
        action="store_true",
        help="Exit with code 0 even if there were errors.",
    )
    parser.add_argument(
        "--check",
        action="store_true",
        help="Exit with code 2 when changes where made.",
    )
    args = parser.parse_args()

    stdlib_path = Path(args.stdlib_path) if args.stdlib_path else None
    if stdlib_path is not None:
        if not (stdlib_path.is_dir() and (stdlib_path / "VERSIONS").is_file()):
            parser.error(f'"{stdlib_path}" does not point to a valid stdlib directory')

    typeshed_paths = [Path(p) for p in args.typeshed_packages]
    install_typeshed_packages(typeshed_paths)
    package_paths = [Path(p) for p in args.packages] + typeshed_paths
    stdlib_blacklist_path = Path(__file__).parent / "stdlib-blacklist.txt"
    assert stdlib_blacklist_path.exists() and stdlib_blacklist_path.is_file()
    blacklist_paths = [Path(p) for p in args.blacklists] + [stdlib_blacklist_path]

    combined_blacklist = frozenset(
        chain.from_iterable(load_blacklist(path) for path in blacklist_paths)
    )
    context = typeshed_client.finder.get_search_context(
        typeshed=stdlib_path, search_path=package_paths, version=sys.version_info[:2]
    )
    errors = []
    total_num_added = 0
    for module, path in typeshed_client.get_all_stub_files(context):
        if stdlib_path is not None and is_relative_to(path, stdlib_path):
            if any(
                path.relative_to(stdlib_path).match(pattern)
                for pattern in STDLIB_MODULE_BLACKLIST
            ):
                log(f"Skipping {module}: blacklisted module")
                continue
            else:
                these_errors, num_added = add_defaults_to_stub(
                    module, context, combined_blacklist
                )
                errors += these_errors
                total_num_added += num_added
        elif any(is_relative_to(path, p) for p in package_paths):
            these_errors, num_added = add_defaults_to_stub(
                module, context, combined_blacklist
            )
            errors += these_errors
            total_num_added += num_added
    m = f"\n--- Added {total_num_added} defaults; encountered {len(errors)} errors ---"
    print(colored(m, "red" if errors else "green"))

    exit_code = 0
    # Passing both `--check` and `--exit-zero` will:
    # 1. Exit with 2 if there were changes to the source code
    # 2. Exit with 0 if there were no changes to the source code, ignoring errors
    if total_num_added and args.check:
        exit_code = 2
    if errors and not args.exit_zero:
        exit_code = 1
    sys.exit(exit_code)<|MERGE_RESOLUTION|>--- conflicted
+++ resolved
@@ -430,13 +430,8 @@
     stub_names = typeshed_client.get_stub_names(module_name, search_context=context)
     if stub_names is None:
         raise ValueError(f"Could not find stub for {module_name}")
-<<<<<<< HEAD
     stub_lines = path.read_text(encoding="utf-8").splitlines()
-    # pyanalyze doesn't let you use dict[] here
-=======
-    stub_lines = path.read_text().splitlines()
     # pycroscope doesn't let you use dict[] here
->>>>>>> 93ecde7b
     replacement_lines: Dict[int, List[str]] = {}
     total_num_added = 0
     errors = []
